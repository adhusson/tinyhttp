{
  "compilerOptions": {
    "target": "ES2020",
    "module": "esnext",
    "declaration": true,
    "preserveSymlinks": true,
    "outDir": "dist",
    "isolatedModules": true,
    "esModuleInterop": true,
    "downlevelIteration": true,
    "noImplicitAny": false,
    "noUnusedParameters": true,
    "preserveConstEnums": true,
    "skipLibCheck": true,
    "moduleResolution": "Node",
    "forceConsistentCasingInFileNames": true,
    "allowSyntheticDefaultImports": true,
    "allowJs": true
  },
<<<<<<< HEAD
  "exclude": ["tests", "examples", "packages/*/dist"]
=======
  "exclude": ["examples", "packages/*/dist"]
>>>>>>> 77811e9d
}<|MERGE_RESOLUTION|>--- conflicted
+++ resolved
@@ -17,9 +17,5 @@
     "allowSyntheticDefaultImports": true,
     "allowJs": true
   },
-<<<<<<< HEAD
-  "exclude": ["tests", "examples", "packages/*/dist"]
-=======
   "exclude": ["examples", "packages/*/dist"]
->>>>>>> 77811e9d
 }