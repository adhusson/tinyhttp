--- conflicted
+++ resolved
@@ -13,10 +13,6 @@
     "preserveConstEnums": true,
     "skipLibCheck": true,
     "moduleResolution": "Node",
-<<<<<<< HEAD
-    "sourceMap": false,
-=======
->>>>>>> ecfdb1b6
     "forceConsistentCasingInFileNames": true,
     "allowSyntheticDefaultImports": true,
     "allowJs": true
