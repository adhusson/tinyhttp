--- conflicted
+++ resolved
@@ -161,12 +161,8 @@
       typescript: 3.9.7
     specifiers:
       colors: ^1.4.0
-<<<<<<< HEAD
       dayjs: ^1.8.29
-      rollup: ^2.21.0
-=======
       rollup: ^2.22.0
->>>>>>> 7af8e46c
       rollup-plugin-typescript2: ^0.27.1
       typescript: ^3.9.7
   packages/markdown:
@@ -2136,15 +2132,7 @@
     engines:
       node: '>=12.x'
     resolution:
-<<<<<<< HEAD
-      integrity: sha512-Pci6sij9yBGvgicLgu81IboZ1p6w3kLBgEaa0+q6V5XCWH2OwOpytM3BPuAgwrYW7ucpkTt4DMgWw8hMSffa/w==
-  /es-vary/0.0.1:
-    dev: false
-    resolution:
-      integrity: sha512-RtBobeA0dnl7s2Zpte9cc9JNaTfgzasHKPCIBR9/v0+75D8qH8Mfc0qy0KFRdqyzyPY+PmfApDvCPcf+GABBnA==
-=======
       integrity: sha512-JfIPV9eZE7J7lF6/XegaikflF8isqDbpPjRTjDZqnTaj9Rd2darv0Dp9bzTg2FlhZAM4C/MhQYR9b3Jgt6tMeg==
->>>>>>> 7af8e46c
   /escape-string-regexp/1.0.5:
     dev: true
     engines:
@@ -5587,11 +5575,7 @@
       node: '>=4'
     resolution:
       integrity: sha1-tAPQuRvlDDMd/EuC7s6yLD3hbSA=
-<<<<<<< HEAD
   /ts-jest/26.1.3_jest@26.1.0+typescript@3.9.7:
-=======
-  /ts-jest/26.1.1_jest@26.1.0+typescript@3.9.6:
->>>>>>> 7af8e46c
     dependencies:
       bs-logger: 0.2.6
       buffer-from: 1.1.1
@@ -5613,11 +5597,7 @@
       jest: '>=26 <27'
       typescript: '>=3.8 <4.0'
     resolution:
-<<<<<<< HEAD
       integrity: sha512-beUTSvuqR9SmKQEylewqJdnXWMVGJRFqSz2M8wKJe7GBMmLZ5zw6XXKSJckbHNMxn+zdB3guN2eOucSw2gBMnw==
-=======
-      integrity: sha512-Lk/357quLg5jJFyBQLnSbhycnB3FPe+e9i7ahxokyXxAYoB0q1pPmqxxRPYr4smJic1Rjcf7MXDBhZWgxlli0A==
->>>>>>> 7af8e46c
   /tslib/1.11.2:
     dev: true
     resolution:
@@ -5630,11 +5610,7 @@
     dev: true
     resolution:
       integrity: sha512-lTqkx847PI7xEDYJntxZH89L2/aXInsyF2luSafe/+0fHOMjlBNXdH6th7f70qxLDhul7KZK0zC8V5ZIyHl0/g==
-<<<<<<< HEAD
   /tsutils/3.17.1_typescript@3.9.7:
-=======
-  /tsutils/3.17.1_typescript@3.9.6:
->>>>>>> 7af8e46c
     dependencies:
       tslib: 1.13.0
       typescript: 3.9.7
@@ -5721,16 +5697,6 @@
       node: '>=4.2.0'
     hasBin: true
     resolution:
-<<<<<<< HEAD
-=======
-      integrity: sha512-Pspx3oKAPJtjNwE92YS05HQoY7z2SFyOpHo9MqJor3BXAGNaPUs83CuVp9VISFkSjyRfiTpmKuAYGJB7S7hOxw==
-  /typescript/3.9.7:
-    dev: true
-    engines:
-      node: '>=4.2.0'
-    hasBin: true
-    resolution:
->>>>>>> 7af8e46c
       integrity: sha512-BLbiRkiBzAwsjut4x/dsibSTB6yWpwT5qWmC2OfuCg3GgVQCSgMs4vEctYPhsaGtd0AeuuHMkjZ2h2WG8MSzRw==
   /union-value/1.0.1:
     dependencies:
