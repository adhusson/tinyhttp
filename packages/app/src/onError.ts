--- conflicted
+++ resolved
@@ -6,11 +6,7 @@
 export type ErrorHandler = (err: any, req: Request, res: Response, next?: NextFunction) => void
 
 export const onErrorHandler: ErrorHandler = (err: any, _req: Request, res: Response) => {
-<<<<<<< HEAD
-  if (!process.env.TESTING) console.error(err)
-=======
   if (!process.env.TESTING && err instanceof Error) console.error(err)
->>>>>>> 03bf3fce
 
   const code = err.code in STATUS_CODES ? err.code : err.status
 
